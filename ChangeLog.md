--- conflicted
+++ resolved
@@ -1,4 +1,3 @@
-<<<<<<< HEAD
 # v2.0.0
 IMPROVEMENTS
 - implements `remote_storage: custom`, which allow us to adopt any external backup system like restic, kopia, rsync, rclone etc. fix [383](https://github.com/AlexAkulov/clickhouse-backup/issues/383)
@@ -11,14 +10,13 @@
 
 BUG FIXES
 - fix wrong upload / download behavior for `compression_format: none` and `remote_storage: ftp`
-=======
+
 # v1.6.2
 IMPROVEMENTS
 - add Azure to every CI/CD run, testing with Azurite 
 
 BUG FIXES
 - fix azblob.Walk with recursive=True, for properly delete remote backups
->>>>>>> f21be45f
 
 # v1.6.1
 BUG FIXES
