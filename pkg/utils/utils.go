package utils

import (
	"context"
	"fmt"
	"github.com/apex/log"
<<<<<<< HEAD
	"os/exec"
=======
	"regexp"
>>>>>>> a251fca6
	"strings"
	"time"
)

const (
	day  = time.Minute * 60 * 24
	year = 365 * day
)

var CleanBackupNameRE = regexp.MustCompile(`[\t\r\n ]+|\.{2,}|[\\/]+`)

// FormatBytes - Convert bytes to human readable string
func FormatBytes(i uint64) string {
	const (
		KiB = 1024
		MiB = 1048576
		GiB = 1073741824
		TiB = 1099511627776
	)
	switch {
	case i >= TiB:
		return fmt.Sprintf("%.02fTiB", float64(i)/TiB)
	case i >= GiB:
		return fmt.Sprintf("%.02fGiB", float64(i)/GiB)
	case i >= MiB:
		return fmt.Sprintf("%.02fMiB", float64(i)/MiB)
	case i >= KiB:
		return fmt.Sprintf("%.02fKiB", float64(i)/KiB)
	default:
		return fmt.Sprintf("%dB", i)
	}
}

func HumanizeDuration(d time.Duration) string {
	if d < day {
		return d.Round(time.Millisecond).String()
	}
	var b strings.Builder
	if d >= year {
		years := d / year
		if _, err := fmt.Fprintf(&b, "%dy", years); err != nil {
			log.Warnf("HumanizeDuration error: %v", err)
		}
		d -= years * year
	}
	days := d / day
	d -= days * day
	if _, err := fmt.Fprintf(&b, "%dd%s", days, d); err != nil {
		log.Warnf("HumanizeDuration error: %v", err)
	}
	return b.String()
}

func ExecCmd(timeout time.Duration, cmd string, args ...string) error {
	out, err := ExecCmdOut(timeout, cmd, args...)
	log.Info(out)
	return err
}

func ExecCmdOut(timeout time.Duration, cmd string, args ...string) (string, error) {
	ctx, cancel := context.WithTimeout(context.Background(), timeout)
	log.Infof("%s %s", cmd, strings.Join(args, " "))
	out, err := exec.CommandContext(ctx, cmd, args...).CombinedOutput()
	cancel()
	return string(out), err
}<|MERGE_RESOLUTION|>--- conflicted
+++ resolved
@@ -4,11 +4,8 @@
 	"context"
 	"fmt"
 	"github.com/apex/log"
-<<<<<<< HEAD
 	"os/exec"
-=======
 	"regexp"
->>>>>>> a251fca6
 	"strings"
 	"time"
 )
