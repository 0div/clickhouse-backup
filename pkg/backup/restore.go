--- conflicted
+++ resolved
@@ -224,11 +224,7 @@
 	if tablePattern == "" {
 		tablePattern = "*"
 	}
-<<<<<<< HEAD
-	tablesForRestore, err := getTableListByPatternLocal(metadataPath, tablePattern, dropTable, nil)
-=======
-	tablesForRestore, err := parseSchemaPattern(metadataPath, tablePattern, ch.Config.SkipTables, dropTable)
->>>>>>> 4e122fe2
+	tablesForRestore, err := getTableListByPatternLocal(metadataPath, tablePattern, ch.Config.SkipTables, dropTable, nil)
 	if err != nil {
 		return err
 	}
@@ -350,11 +346,7 @@
 		tablesForRestore, err = ch.GetBackupTablesLegacy(backupName)
 	} else {
 		metadataPath := path.Join(defaultDataPath, "backup", backupName, "metadata")
-<<<<<<< HEAD
-		tablesForRestore, err = getTableListByPatternLocal(metadataPath, tablePattern, false, partitionsToRestore)
-=======
-		tablesForRestore, err = parseSchemaPattern(metadataPath, tablePattern, cfg.ClickHouse.SkipTables, false)
->>>>>>> 4e122fe2
+		tablesForRestore, err = getTableListByPatternLocal(metadataPath, tablePattern, ch.Config.SkipTables, false, partitionsToRestore)
 	}
 	if err != nil {
 		return err
