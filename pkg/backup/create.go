--- conflicted
+++ resolved
@@ -80,11 +80,7 @@
 	if backupName == "" {
 		backupName = NewBackupName()
 	}
-<<<<<<< HEAD
-	backupName = CleanBackupNameRE.ReplaceAllString(backupName, "")
-=======
 	backupName = utils.CleanBackupNameRE.ReplaceAllString(backupName, "")
->>>>>>> a251fca6
 	log := apexLog.WithFields(apexLog.Fields{
 		"backup":    backupName,
 		"operation": "create",
@@ -480,7 +476,6 @@
 	return disksToPartsMap, realSize, nil
 }
 
-<<<<<<< HEAD
 func createBackupMetadata(cfg *config.Config, ch *clickhouse.ClickHouse, backupMetaFile, backupName, version, tags string, diskMap map[string]string, disks []clickhouse.Disk, backupDataSize, backupMetadataSize, backupRBACSize, backupConfigSize uint64, tableMetas []metadata.TableTitle, allDatabases []clickhouse.Database, allFunctions []clickhouse.Function, log *apexLog.Entry) error {
 	backupMetadata := metadata.BackupMetadata{
 		BackupName:              backupName,
@@ -519,10 +514,6 @@
 }
 
 func createTableMetadata(ch *clickhouse.ClickHouse, metadataPath string, table metadata.TableMetadata, disks []clickhouse.Disk) (uint64, error) {
-=======
-func createMetadata(ch *clickhouse.ClickHouse, backupPath string, table metadata.TableMetadata, disks []clickhouse.Disk) (uint64, error) {
-	metadataPath := path.Join(backupPath, "metadata")
->>>>>>> a251fca6
 	if err := filesystemhelper.Mkdir(metadataPath, ch, disks); err != nil {
 		return 0, err
 	}
