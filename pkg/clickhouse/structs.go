package clickhouse

import (
	"time"
)

// Table - ClickHouse table struct
type Table struct {
	// common fields for all `clickhouse-server` versions
	Database string `ch:"database"`
	Name     string `ch:"name"`
	Engine   string `ch:"engine"`
	// fields depends on `clickhouse-server` version
	DataPath         string   `ch:"data_path"` // For legacy support
	DataPaths        []string `ch:"data_paths"`
	UUID             string   `ch:"uuid"`
	CreateTableQuery string   `ch:"create_table_query"`
	TotalBytes       uint64   `ch:"total_bytes"`
	Skip             bool
}

// IsSystemTablesFieldPresent - ClickHouse `system.tables` varius field flags
type IsSystemTablesFieldPresent struct {
	IsDataPathPresent         uint64 `ch:"is_data_path_present"`
	IsDataPathsPresent        uint64 `ch:"is_data_paths_present"`
	IsUUIDPresent             uint64 `ch:"is_uuid_present"`
	IsCreateTableQueryPresent uint64 `ch:"is_create_table_query_present"`
	IsTotalBytesPresent       uint64 `ch:"is_total_bytes_present"`
}

type Disk struct {
	Name     string `ch:"name"`
	Path     string `ch:"path"`
	Type     string `ch:"type"`
	IsBackup bool
}

// Database - Clickhouse system.databases struct
type Database struct {
	Name   string `ch:"name"`
	Engine string `ch:"engine"`
	Query  string `ch:"query"`
}

// Function - Clickhouse system.functions struct
type Function struct {
	Name        string `ch:"name"`
	CreateQuery string `ch:"create_query"`
}

// Macro - info from system.macros
type Macro struct {
	Macro        string `ch:"macro"`
	Substitution string `ch:"substitution"`
}

// SystemBackups - info from system.backups
type SystemBackups struct {
<<<<<<< HEAD
	Id                string    `db:"id"`
	UUID              string    `db:"uuid"`
	BackupName        string    `db:"backup_name"`
	Name              string    `db:"name"`
	Status            string    `db:"status"`
	StatusChangedTime time.Time `db:"status_changed_time"`
	Error             string    `db:"error"`
	Internal          bool      `db:"internal"`
	StartTime         time.Time `db:"start_time"`
	EndTime           time.Time `db:"end_time"`
	CompressedSize    uint64    `db:"compressed_size"`
	UncompressedSize  uint64    `db:"uncompressed_size"`
	NumFiles          uint64    `db:"num_files"`
=======
	UUID              string    `ch:"uuid"`
	BackupName        string    `ch:"backup_name"`
	Status            string    `ch:"status"`
	StatusChangedTime time.Time `ch:"status_changed_time"`
	Error             string    `ch:"error"`
	Internal          bool      `ch:"internal"`
>>>>>>> 6d0c096a
}<|MERGE_RESOLUTION|>--- conflicted
+++ resolved
@@ -56,26 +56,17 @@
 
 // SystemBackups - info from system.backups
 type SystemBackups struct {
-<<<<<<< HEAD
-	Id                string    `db:"id"`
-	UUID              string    `db:"uuid"`
-	BackupName        string    `db:"backup_name"`
-	Name              string    `db:"name"`
-	Status            string    `db:"status"`
-	StatusChangedTime time.Time `db:"status_changed_time"`
-	Error             string    `db:"error"`
-	Internal          bool      `db:"internal"`
-	StartTime         time.Time `db:"start_time"`
-	EndTime           time.Time `db:"end_time"`
-	CompressedSize    uint64    `db:"compressed_size"`
-	UncompressedSize  uint64    `db:"uncompressed_size"`
-	NumFiles          uint64    `db:"num_files"`
-=======
+	Id                string    `ch:"id"`
 	UUID              string    `ch:"uuid"`
 	BackupName        string    `ch:"backup_name"`
+	Name              string    `ch:"name"`
 	Status            string    `ch:"status"`
 	StatusChangedTime time.Time `ch:"status_changed_time"`
 	Error             string    `ch:"error"`
 	Internal          bool      `ch:"internal"`
->>>>>>> 6d0c096a
+	StartTime         time.Time `ch:"start_time"`
+	EndTime           time.Time `ch:"end_time"`
+	CompressedSize    uint64    `ch:"compressed_size"`
+	UncompressedSize  uint64    `ch:"uncompressed_size"`
+	NumFiles          uint64    `ch:"num_files"`
 }