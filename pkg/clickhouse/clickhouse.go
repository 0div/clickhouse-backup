package clickhouse

import (
	"crypto/tls"
	"crypto/x509"
	"database/sql"
	"errors"
	"fmt"
	"io/ioutil"
	"net/url"
	"os"
	"path"
	"path/filepath"
	"reflect"
	"regexp"
	"strconv"
	"strings"
	"time"

	"github.com/AlexAkulov/clickhouse-backup/pkg/config"
	"github.com/AlexAkulov/clickhouse-backup/pkg/metadata"
	"github.com/ClickHouse/clickhouse-go"
	"github.com/apex/log"
	"github.com/jmoiron/sqlx"
	"github.com/jmoiron/sqlx/reflectx"
)

// ClickHouse - provide
type ClickHouse struct {
	Config  *config.ClickHouseConfig
	conn    *sqlx.DB
	disks   []Disk
	version int
}

// Connect - establish connection to ClickHouse
func (ch *ClickHouse) Connect() error {
	timeout, err := time.ParseDuration(ch.Config.Timeout)
	if err != nil {
		return err
	}

	timeoutSeconds := fmt.Sprintf("%d", int(timeout.Seconds()))
	params := url.Values{}
	params.Add("username", ch.Config.Username)
	params.Add("password", ch.Config.Password)
	params.Add("database", "system")
	params.Add("connect_timeout", timeoutSeconds)
	params.Add("receive_timeout", timeoutSeconds)
	params.Add("send_timeout", timeoutSeconds)
	params.Add("timeout", timeoutSeconds)
	params.Add("read_timeout", timeoutSeconds)
	params.Add("write_timeout", timeoutSeconds)

	if ch.Config.Debug {
		params.Add("debug", "true")
	}

	if ch.Config.Secure {
		params.Add("secure", "true")
		params.Add("skip_verify", strconv.FormatBool(ch.Config.SkipVerify))
		if ch.Config.TLSKey != "" || ch.Config.TLSCert != "" || ch.Config.TLSCa != "" {
			tlsConfig := &tls.Config{
				InsecureSkipVerify: ch.Config.SkipVerify,
			}
			if ch.Config.TLSCert != "" || ch.Config.TLSKey != "" {
				cert, err := tls.LoadX509KeyPair("server.crt", "server.key")
				if err != nil {
					log.Errorf("tls.LoadX509KeyPair error: %v", err)
					return err
				}
				tlsConfig.Certificates = []tls.Certificate{cert}
			}
			if ch.Config.TLSCa != "" {
				caCert, err := ioutil.ReadFile(ch.Config.TLSCa)
				if err != nil {
					log.Errorf("read `tls_ca` file %s return error: %v ", ch.Config.TLSCa, err)
					return err
				}
				caCertPool := x509.NewCertPool()
				if caCertPool.AppendCertsFromPEM(caCert) != true {
					log.Errorf("AppendCertsFromPEM %s return false", ch.Config.TLSCa)
					return fmt.Errorf("AppendCertsFromPEM %s return false", ch.Config.TLSCa)
				}
				tlsConfig.RootCAs = caCertPool
			}
			err = clickhouse.RegisterTLSConfig("clickhouse-backup", tlsConfig)
			if err != nil {
				log.Errorf("RegisterTLSConfig return error: %v", err)
				return fmt.Errorf("RegisterTLSConfig return error: %v", err)

			}
			params.Add("tls_config", "clickhouse-backup")
		}

	}
	if !ch.Config.LogSQLQueries {
		params.Add("log_queries", "0")
	}
	connectionString := fmt.Sprintf("tcp://%v:%v?%s", ch.Config.Host, ch.Config.Port, params.Encode())
	if ch.conn, err = sqlx.Open("clickhouse", connectionString); err != nil {
		return err
	}
	ch.conn.SetMaxOpenConns(1)
	ch.conn.SetConnMaxLifetime(0)
	ch.conn.SetMaxIdleConns(0)

	return ch.conn.Ping()
}

// GetDisks - return data from system.disks table
func (ch *ClickHouse) GetDisks() ([]Disk, error) {
	version, err := ch.GetVersion()
	if err != nil {
		return nil, err
	}
	var disks []Disk
	if version < 19015000 {
		disks, err = ch.getDataPathFromSystemSettings()
	} else {
		disks, err = ch.getDataPathFromSystemDisks()
	}
	if err != nil {
		return nil, err
	}
	for i := range disks {
		if disks[i].Name == ch.Config.EmbeddedBackupDisk {
			disks[i].IsBackup = true
		}
	}
	if len(ch.Config.DiskMapping) == 0 {
		return disks, nil
	}
	dm := map[string]string{}
	for k, v := range ch.Config.DiskMapping {
		dm[k] = v
	}
	for i := range disks {
		if p, ok := dm[disks[i].Name]; ok {
			disks[i].Path = p
			delete(dm, disks[i].Name)
		}
	}
	for k, v := range dm {
		disks = append(disks, Disk{
			Name: k,
			Path: v,
			Type: "local",
		})
	}
	return disks, nil
}

func (ch *ClickHouse) GetEmbeddedBackupPath(disks []Disk) (string, error) {
	var err error
	if !ch.Config.UseEmbeddedBackupRestore {
		return "", nil
	}
	if ch.Config.EmbeddedBackupDisk == "" {
		return "", fmt.Errorf("please setup `clickhouse->embedded_backup_disk` in config or CLICKHOUSE_EMBEDDED_BACKUP_DISK environment variable")
	}
	if disks == nil {
		disks, err = ch.GetDisks()
		if err != nil {
			return "", err
		}
	}
	for _, d := range disks {
		if d.Name == ch.Config.EmbeddedBackupDisk {
			return d.Path, nil
		}
	}
	return "", fmt.Errorf("%s not found in system.disks %v", ch.Config.EmbeddedBackupDisk, disks)
}

func (ch *ClickHouse) GetDefaultPath(disks []Disk) (string, error) {
	var err error
	if disks == nil {
		disks, err = ch.GetDisks()
		if err != nil {
			return "", err
		}
	}
	defaultPath := "/var/lib/clickhouse"
	for _, d := range disks {
		if d.Name == "default" {
			defaultPath = d.Path
			break
		}
	}
	return defaultPath, nil
}

func (ch *ClickHouse) getDataPathFromSystemSettings() ([]Disk, error) {
	var result []struct {
		MetadataPath string `db:"metadata_path"`
	}
	query := "SELECT metadata_path FROM system.tables WHERE database = 'system' AND metadata_path!='' LIMIT 1;"
	if err := ch.Select(&result, query); err != nil {
		return nil, err
	}
	if len(result) == 0 {
		return nil, fmt.Errorf("can't get metadata_path from system.tables")
	}
	metadataPath := result[0].MetadataPath
	dataPathArray := strings.Split(metadataPath, "/")
	clickhouseData := path.Join(dataPathArray[:len(dataPathArray)-3]...)
	return []Disk{{
		Name: "default",
		Path: path.Join("/", clickhouseData),
		Type: "local",
	}}, nil
}

func (ch *ClickHouse) getDataPathFromSystemDisks() ([]Disk, error) {
	var result []Disk
	query := "SELECT * FROM system.disks;"
	err := ch.SoftSelect(&result, query)
	return result, err
}

// Close - closing connection to ClickHouse
func (ch *ClickHouse) Close() {
	if err := ch.conn.Close(); err != nil {
		log.Warnf("can't close clickhouse connection: %v", err)
	}
}

// GetTables - return slice of all tables suitable for backup, MySQL and PorstgreSQL database engine shall be skipped
func (ch *ClickHouse) GetTables(tablePattern string) ([]Table, error) {
	var err error
	tables := make([]Table, 0)
	isUUIDPresent := make([]int, 0)
	if err = ch.Select(&isUUIDPresent, "SELECT count() FROM system.settings WHERE name = 'show_table_uuid_in_table_create_query_if_not_nil'"); err != nil {
		return nil, err
	}
	skipDatabases := make([]string, 0)
	if err = ch.Select(&skipDatabases, "SELECT name FROM system.databases WHERE engine IN ('MySQL','PostgreSQL')"); err != nil {
		return nil, err
	}
	allTablesSQL, err := ch.prepareAllTablesSQL(tablePattern, err, skipDatabases, isUUIDPresent)
	if err != nil {
		return nil, err
	}
	if err = ch.SoftSelect(&tables, allTablesSQL); err != nil {
		return nil, err
	}
	for i, t := range tables {
		for _, filter := range ch.Config.SkipTables {
			if matched, _ := filepath.Match(strings.Trim(filter, " \t\r\n"), fmt.Sprintf("%s.%s", t.Database, t.Name)); matched {
				t.Skip = true
				break
			}
		}
		if ch.Config.UseEmbeddedBackupRestore && (strings.HasPrefix(t.Name, ".inner_id.") || strings.HasPrefix(t.Name, ".inner.")) {
			t.Skip = true
		}
		if t.Skip {
			tables[i] = t
			continue
		}
		tables[i] = ch.fixVariousVersions(t)
	}
	if len(tables) == 0 {
		return tables, nil
	}
	for i, table := range tables {
		if table.TotalBytes == 0 && !table.Skip && strings.HasSuffix(table.Engine, "Tree") {
			tables[i].TotalBytes = ch.getTableSizeFromParts(tables[i])
		}
	}
	return tables, nil
}

func (ch *ClickHouse) prepareAllTablesSQL(tablePattern string, err error, skipDatabases []string, isUUIDPresent []int) (string, error) {
	isSystemTablesFieldPresent := make([]IsSystemTablesFieldPresent, 0)
	isFieldPresentSQL := `
		SELECT 
			countIf(name='data_path') is_data_path_present, 
			countIf(name='data_paths') is_data_paths_present, 
			countIf(name='uuid') is_uuid_present, 
			countIf(name='create_table_query') is_create_table_query_present, 
			countIf(name='total_bytes') is_total_bytes_present 
		FROM system.columns WHERE database='system' AND table='tables'
	`
	if err = ch.Select(&isSystemTablesFieldPresent, isFieldPresentSQL); err != nil {
		return "", err
	}

	allTablesSQL := "SELECT database, name, engine "
	if len(isSystemTablesFieldPresent) > 0 && isSystemTablesFieldPresent[0].IsDataPathPresent > 0 {
		allTablesSQL += ", data_path "
	}
	if len(isSystemTablesFieldPresent) > 0 && isSystemTablesFieldPresent[0].IsDataPathsPresent > 0 {
		allTablesSQL += ", data_paths "
	}
	if len(isSystemTablesFieldPresent) > 0 && isSystemTablesFieldPresent[0].IsUUIDPresent > 0 {
		allTablesSQL += ", uuid "
	}
	if len(isSystemTablesFieldPresent) > 0 && isSystemTablesFieldPresent[0].IsCreateTableQueryPresent > 0 {
		allTablesSQL += ", create_table_query "
	}
	if len(isSystemTablesFieldPresent) > 0 && isSystemTablesFieldPresent[0].IsTotalBytesPresent > 0 {
		allTablesSQL += ", coalesce(total_bytes, 0) AS total_bytes "
	}

	allTablesSQL += "  FROM system.tables WHERE is_temporary = 0"
	if tablePattern != "" {
		replacer := strings.NewReplacer(".", "\\.", ",", "|", "*", ".*", "?", ".", " ", "", "'", "")
		allTablesSQL += fmt.Sprintf(" AND match(concat(database,'.',name),'%s') ", replacer.Replace(tablePattern))
	}
	if len(skipDatabases) > 0 {
		allTablesSQL += fmt.Sprintf(" AND database NOT IN ('%s')", strings.Join(skipDatabases, "','"))
	}
	if len(isUUIDPresent) > 0 && isUUIDPresent[0] > 0 {
		allTablesSQL += " SETTINGS show_table_uuid_in_table_create_query_if_not_nil=1"
	}
	return allTablesSQL, nil
}

// GetDatabases - return slice of all non system databases for backup
func (ch *ClickHouse) GetDatabases() ([]Database, error) {
	allDatabases := make([]Database, 0)
	allDatabasesSQL := "SELECT name, engine FROM system.databases WHERE name NOT IN ('system', 'INFORMATION_SCHEMA', 'information_schema', '_temporary_and_external_tables')"
	if err := ch.SoftSelect(&allDatabases, allDatabasesSQL); err != nil {
		return nil, err
	}
	for i, db := range allDatabases {
		showDatabaseSQL := fmt.Sprintf("SHOW CREATE DATABASE `%s`", db.Name)
		var result []string
		// 19.4 doesn't have /var/lib/clickhouse/metadata/default.sql
		if err := ch.Select(&result, showDatabaseSQL); err != nil {
			log.Warnf("can't get create database query: %v", err)
			allDatabases[i].Query = fmt.Sprintf("CREATE DATABASE `%s` ENGINE = %s", db.Name, db.Engine)
		} else {
			allDatabases[i].Query = result[0]
		}
	}
	return allDatabases, nil
}

func (ch *ClickHouse) getTableSizeFromParts(table Table) uint64 {
	var tablesSize []struct {
		Size uint64 `db:"size"`
	}
	query := fmt.Sprintf("SELECT sum(bytes_on_disk) as size FROM system.parts WHERE active AND database='%s' AND table='%s' GROUP BY database, table", table.Database, table.Name)
	if err := ch.SoftSelect(&tablesSize, query); err != nil {
		log.Warnf("error parsing tablesSize: %w", err)
	}
	if len(tablesSize) > 0 {
		return tablesSize[0].Size
	}
	return 0
}

func (ch *ClickHouse) fixVariousVersions(t Table) Table {
	// versions before 19.15 contain data_path in a different column
	if t.DataPath != "" {
		t.DataPaths = []string{t.DataPath}
	}
	// version 20.6.3.28 has zero UUID
	if t.UUID == "00000000-0000-0000-0000-000000000000" {
		t.UUID = ""
	}
	// version 1.1.54390 no has query column
	if strings.TrimSpace(t.CreateTableQuery) == "" {
		t.CreateTableQuery = ch.ShowCreateTable(t.Database, t.Name)
	}
	// materialized views should properly restore via attach
	if t.Engine == "MaterializedView" {
		t.CreateTableQuery = strings.Replace(
			t.CreateTableQuery, "CREATE MATERIALIZED VIEW", "ATTACH MATERIALIZED VIEW", 1,
		)
	}
	return t
}

// GetVersion - returned ClickHouse version in number format
// Example value: 19001005
func (ch *ClickHouse) GetVersion() (int, error) {
	if ch.version != 0 {
		return ch.version, nil
	}
	var result []string
	var err error
	query := "SELECT value FROM `system`.`build_options` where name='VERSION_INTEGER'"
	if err = ch.Select(&result, query); err != nil {
		return 0, fmt.Errorf("can't get ClickHouse version: %w", err)
	}
	if len(result) == 0 {
		return 0, nil
	}
	ch.version, err = strconv.Atoi(result[0])
	return ch.version, err
}

func (ch *ClickHouse) GetVersionDescribe() string {
	var result []string
	query := "SELECT value FROM `system`.`build_options` where name='VERSION_DESCRIBE'"
	if err := ch.Select(&result, query); err != nil {
		return ""
	}
	return result[0]
}

// FreezeTableOldWay - freeze all partitions in table one by one
// This way using for ClickHouse below v19.1
func (ch *ClickHouse) FreezeTableOldWay(table *Table, name string) error {
	var partitions []struct {
		PartitionID string `db:"partition_id"`
	}
	q := fmt.Sprintf("SELECT DISTINCT partition_id FROM `system`.`parts` WHERE database='%s' AND table='%s' %s", table.Database, table.Name, ch.Config.FreezeByPartWhere)
	if err := ch.conn.Select(&partitions, q); err != nil {
		return fmt.Errorf("can't get partitions for '%s.%s': %w", table.Database, table.Name, err)
	}
	withNameQuery := ""
	if name != "" {
		withNameQuery = fmt.Sprintf("WITH NAME '%s'", name)
	}
	for _, item := range partitions {
		log.Debugf("  partition '%v'", item.PartitionID)
		query := fmt.Sprintf(
			"ALTER TABLE `%v`.`%v` FREEZE PARTITION ID '%v' %s;",
			table.Database,
			table.Name,
			item.PartitionID,
			withNameQuery,
		)
		if item.PartitionID == "all" {
			query = fmt.Sprintf(
				"ALTER TABLE `%v`.`%v` FREEZE PARTITION tuple() %s;",
				table.Database,
				table.Name,
				withNameQuery,
			)
		}
		if _, err := ch.Query(query); err != nil {
			if (strings.Contains(err.Error(), "code: 60") || strings.Contains(err.Error(), "code: 81")) && ch.Config.IgnoreNotExistsErrorDuringFreeze {
				log.Warnf("can't freeze partition: %v", err)
			} else {
				return fmt.Errorf("can't freeze partition '%s': %w", item.PartitionID, err)
			}
		}
	}
	return nil
}

// FreezeTable - freeze all partitions for table
// This way available for ClickHouse since v19.1
func (ch *ClickHouse) FreezeTable(table *Table, name string) error {
	version, err := ch.GetVersion()
	if err != nil {
		return err
	}
	if strings.HasPrefix(table.Engine, "Replicated") && ch.Config.SyncReplicatedTables {
		query := fmt.Sprintf("SYSTEM SYNC REPLICA `%s`.`%s`;", table.Database, table.Name)
		if _, err := ch.Query(query); err != nil {
			log.Warnf("can't sync replica: %v", err)
		} else {
			log.WithField("table", fmt.Sprintf("%s.%s", table.Database, table.Name)).Debugf("replica synced")
		}
	}
	if version < 19001005 || ch.Config.FreezeByPart {
		return ch.FreezeTableOldWay(table, name)
	}
	withNameQuery := ""
	if name != "" {
		withNameQuery = fmt.Sprintf("WITH NAME '%s'", name)
	}
	query := fmt.Sprintf("ALTER TABLE `%s`.`%s` FREEZE %s;", table.Database, table.Name, withNameQuery)
	if _, err := ch.Query(query); err != nil {
		if (strings.Contains(err.Error(), "code: 60") || strings.Contains(err.Error(), "code: 81")) && ch.Config.IgnoreNotExistsErrorDuringFreeze {
			log.Warnf("can't freeze table: %v", err)
			return nil
		}
		return fmt.Errorf("can't freeze table: %v", err)
	}
	return nil
}

// AttachPartitions - execute ATTACH command for specific table
func (ch *ClickHouse) AttachPartitions(table metadata.TableMetadata, disks []Disk) error {
	// https://github.com/AlexAkulov/clickhouse-backup/issues/474
	if ch.Config.CheckReplicasBeforeAttach && strings.Contains(table.Query, "Replicated") {
		existsReplicas := make([]int, 0)
		if err := ch.Select(&existsReplicas, "SELECT sum(log_pointer + log_max_index + absolute_delay + queue_size)  AS replication_in_progress FROM system.replicas WHERE database=? and table=? SETTINGS empty_result_for_aggregation_by_empty_set=0", table.Database, table.Table); err != nil {
			return err
		}
		if len(existsReplicas) != 1 {
			return fmt.Errorf("invalid result for check exists replicas: %+v", existsReplicas)
		}
		if existsReplicas[0] > 0 {
			log.Warnf("%s.%s skipped cause system.replicas entry already exists and replication in progress from another replica", table.Database, table.Table)
			return nil
		} else {
			log.Infof("replication_in_progress status = %+v", existsReplicas)
		}
	}
	for _, disk := range disks {
		for _, partition := range table.Parts[disk.Name] {
			if !strings.HasSuffix(partition.Name, ".proj") {
				query := fmt.Sprintf("ALTER TABLE `%s`.`%s` ATTACH PART '%s'", table.Database, table.Table, partition.Name)
				if _, err := ch.Query(query); err != nil {
					return err
				}
				log.WithField("table", fmt.Sprintf("%s.%s", table.Database, table.Table)).WithField("disk", disk.Name).WithField("part", partition.Name).Debug("attached")
			}
		}
	}
	return nil
}

func (ch *ClickHouse) ShowCreateTable(database, name string) string {
	var result []struct {
		Statement string `db:"statement"`
	}
	query := fmt.Sprintf("SHOW CREATE TABLE `%s`.`%s`;", database, name)
	if err := ch.conn.Select(&result, query); err != nil {
		return ""
	}
	return result[0].Statement
}

// CreateDatabase - create ClickHouse database
<<<<<<< HEAD
func (ch *ClickHouse) CreateDatabase(database string, cluster string) error {
=======
func (ch *ClickHouse) CreateDatabase(database, cluster string) error {
>>>>>>> 3129e7d6
	query := fmt.Sprintf("CREATE DATABASE IF NOT EXISTS `%s`", database)
	if cluster != "" {
		query += fmt.Sprintf(" ON CLUSTER '%s'", cluster)
	}
<<<<<<< HEAD
=======

>>>>>>> 3129e7d6
	_, err := ch.Query(query)
	return err
}

func (ch *ClickHouse) CreateDatabaseWithEngine(database, engine, cluster string) error {
	query := fmt.Sprintf("CREATE DATABASE IF NOT EXISTS `%s` ENGINE=%s", database, engine)
<<<<<<< HEAD
	if cluster != "" {
		query += fmt.Sprintf(" ON CLUSTER '%s'", cluster)
	}
=======
	query = ch.addOnClusterToCreateDatabase(cluster, query)
>>>>>>> 3129e7d6
	_, err := ch.Query(query)
	return err
}

<<<<<<< HEAD
func (ch *ClickHouse) CreateDatabaseFromQuery(query string, args ...interface{}) error {
	if !strings.HasPrefix(query, "CREATE DATABASE IF NOT EXISTS") {
		query = strings.Replace(query, "CREATE DATABASE", "CREATE DATABASE IF NOT EXISTS", 1)
	}
	_, err := ch.Query(query, args)
=======
func (ch *ClickHouse) CreateDatabaseFromQuery(query, cluster string) error {
	if !strings.HasPrefix(query, "CREATE DATABASE IF NOT EXISTS") {
		query = strings.Replace(query, "CREATE DATABASE", "CREATE DATABASE IF NOT EXISTS", 1)
	}
	query = ch.addOnClusterToCreateDatabase(cluster, query)
	_, err := ch.Query(query)
>>>>>>> 3129e7d6
	return err
}

func (ch *ClickHouse) addOnClusterToCreateDatabase(cluster string, query string) string {
	if cluster != "" && !strings.Contains(query, " ON CLUSTER ") {
		if !strings.Contains(query, "ENGINE") {
			query += fmt.Sprintf(" ON CLUSTER '%s'", cluster)
		} else {
			query = strings.Replace(query, "ENGINE", fmt.Sprintf(" ON CLUSTER '%s' ENGINE", cluster), 1)
		}
	}
	return query
}

// DropTable - drop ClickHouse table
func (ch *ClickHouse) DropTable(table Table, query string, onCluster string, version int) error {
	var isAtomic bool
	var err error
	if isAtomic, err = ch.IsAtomic(table.Database); err != nil {
		return err
	}
	kind := "TABLE"
	if strings.HasPrefix(query, "CREATE DICTIONARY") {
		kind = "DICTIONARY"
	}
	dropQuery := fmt.Sprintf("DROP %s IF EXISTS `%s`.`%s`", kind, table.Database, table.Name)
	if version > 19000000 && onCluster != "" {
		dropQuery += " ON CLUSTER '" + onCluster + "' "
	}
	if isAtomic {
		dropQuery += " NO DELAY"
	}
	if _, err := ch.Query(dropQuery); err != nil {
		return err
	}
	return nil
}

var createViewToClauseRe = regexp.MustCompile(`(?im)^(CREATE[\s\w]+VIEW[^(]+)(\s+TO\s+.+)`)
var createViewSelectRe = regexp.MustCompile(`(?im)^(CREATE[\s\w]+VIEW[^(]+)(\s+AS\s+SELECT.+)`)
var attachViewToClauseRe = regexp.MustCompile(`(?im)^(ATTACH[\s\w]+VIEW[^(]+)(\s+TO\s+.+)`)
var attachViewSelectRe = regexp.MustCompile(`(?im)^(ATTACH[\s\w]+VIEW[^(]+)(\s+AS\s+SELECT.+)`)
var createObjRe = regexp.MustCompile(`(?im)^(CREATE [^(]+)(\(.+)`)
var onClusterRe = regexp.MustCompile(`(?im)\S+ON\S+CLUSTER\S+`)

// CreateTable - create ClickHouse table
func (ch *ClickHouse) CreateTable(table Table, query string, dropTable bool, onCluster string, version int) error {
	var err error
	if dropTable {
		if err = ch.DropTable(table, query, onCluster, version); err != nil {
			return err
		}
	}

	if version > 19000000 && onCluster != "" && !onClusterRe.MatchString(query) {
		tryMatchReList := []*regexp.Regexp{attachViewToClauseRe, attachViewSelectRe, createViewToClauseRe, createViewSelectRe, createObjRe}
		for _, tryMatchRe := range tryMatchReList {
			if tryMatchRe.MatchString(query) {
				query = tryMatchRe.ReplaceAllString(query, "$1 ON CLUSTER '"+onCluster+"' $2")
				break
			}
		}
	}

	if !strings.Contains(query, table.Name) {
		return errors.New(fmt.Sprintf("schema query ```%s``` doesn't contains table name `%s`", query, table.Name))
	}

	// fix restore schema for legacy backup
	// see https://github.com/AlexAkulov/clickhouse-backup/issues/268
	// https://github.com/AlexAkulov/clickhouse-backup/issues/297
	// https://github.com/AlexAkulov/clickhouse-backup/issues/331
	isOnlyTableWithQuotesPresent, err := regexp.Match(fmt.Sprintf("^CREATE [^(\\.]+ `%s`", table.Name), []byte(query))
	if err != nil {
		return err
	}
	isOnlyTableWithQuotesPresent = isOnlyTableWithQuotesPresent && !strings.Contains(query, fmt.Sprintf("`%s`.`%s`", table.Database, table.Name))

	isOnlyTablePresent, err := regexp.Match(fmt.Sprintf("^CREATE [^(\\.]+ %s", table.Name), []byte(query))
	if err != nil {
		return err
	}
	isOnlyTablePresent = isOnlyTablePresent && !strings.Contains(query, fmt.Sprintf("%s.%s", table.Database, table.Name))
	if isOnlyTableWithQuotesPresent && table.Database != "" {
		query = strings.Replace(query, fmt.Sprintf("`%s`", table.Name), fmt.Sprintf("`%s`.`%s`", table.Database, table.Name), 1)
	} else if isOnlyTablePresent && table.Database != "" {
		query = strings.Replace(query, fmt.Sprintf("%s", table.Name), fmt.Sprintf("%s.%s", table.Database, table.Name), 1)
	}

	if _, err := ch.Query(query); err != nil {
		return err
	}
	return nil
}

// GetConn - return current connection
func (ch *ClickHouse) GetConn() *sqlx.DB {
	return ch.conn
}

func IsClickhouseShadow(path string) bool {
	d, err := os.Open(path)
	if err != nil {
		return false
	}
	defer func() {
		if err := d.Close(); err != nil {
			log.Warnf("can't close directory %w", err)
		}
	}()
	names, err := d.Readdirnames(-1)
	if err != nil {
		return false
	}
	for _, name := range names {
		if name == "increment.txt" {
			continue
		}
		if _, err := strconv.Atoi(name); err != nil {
			return false
		}
	}
	return true
}

func (ch *ClickHouse) SoftSelect(dest interface{}, query string) error {
	rows, err := ch.Queryx(query)
	if err != nil {
		return err
	}
	defer func() {
		err = rows.Close()
		if err != nil {
			log.Warnf("can't close rows recordset")
		}
	}()

	var v, vp reflect.Value

	value := reflect.ValueOf(dest)

	// json.Unmarshal returns errors for these
	if value.Kind() != reflect.Ptr {
		return fmt.Errorf("must pass a pointer, not a value, to StructScan destination")
	}
	if value.IsNil() {
		return fmt.Errorf("nil pointer passed to StructScan destination")
	}
	direct := reflect.Indirect(value)

	slice, err := baseType(value.Type(), reflect.Slice)
	if err != nil {
		return err
	}

	isPtr := slice.Elem().Kind() == reflect.Ptr
	base := reflectx.Deref(slice.Elem())

	columns, err := rows.Columns()
	fields := rows.Mapper.TraversalsByName(base, columns)
	values := make([]interface{}, len(columns))

	if err != nil {
		return err
	}
	for rows.Next() {
		vp = reflect.New(base)
		v = reflect.Indirect(vp)

		err = fieldsByTraversal(v, fields, values, true)
		if err != nil {
			return err
		}

		// scan into the struct field pointers and append to our results
		err = rows.Scan(values...)
		if err != nil {
			return err
		}

		if isPtr {
			direct.Set(reflect.Append(direct, vp))
		} else {
			direct.Set(reflect.Append(direct, v))
		}

	}
	return rows.Err()
}

// GetPartitions - return slice of all partitions for a table
func (ch *ClickHouse) GetPartitions(database, table string) (map[string][]metadata.Part, error) {
	disks, err := ch.GetDisks()
	if err != nil {
		return nil, err
	}
	result := map[string][]metadata.Part{}
	for _, disk := range disks {
		partitions := make([]partition, 0)
		if len(disks) == 1 {
			if err := ch.SoftSelect(&partitions,
				fmt.Sprintf("select * from `system`.`parts` where database='%s' and table='%s' and active=1;", database, table)); err != nil {
				return nil, err
			}
		} else {
			if err := ch.SoftSelect(&partitions,
				fmt.Sprintf("select * from `system`.`parts` where database='%s' and table='%s' and disk_name='%s' and active=1;", database, table, disk.Name)); err != nil {
				return nil, err
			}
		}
		if len(partitions) > 0 {
			parts := make([]metadata.Part, len(partitions))
			for i := range partitions {
				parts[i] = metadata.Part{
					Partition:                         partitions[i].Partition,
					Name:                              partitions[i].Name,
					HashOfAllFiles:                    partitions[i].HashOfAllFiles,
					HashOfUncompressedFiles:           partitions[i].HashOfUncompressedFiles,
					UncompressedHashOfCompressedFiles: partitions[i].UncompressedHashOfCompressedFiles,
					PartitionID:                       partitions[i].PartitionID,
					ModificationTime:                  &partitions[i].ModificationTime,
					Size:                              partitions[i].DataUncompressedBytes,
				}
			}
			result[disk.Name] = parts
		}
	}
	return result, nil
}

func (ch *ClickHouse) Query(query string, args ...interface{}) (sql.Result, error) {
	return ch.conn.Exec(ch.LogQuery(query, args...), args...)
}

func (ch *ClickHouse) Queryx(query string, args ...interface{}) (*sqlx.Rows, error) {
	return ch.conn.Queryx(ch.LogQuery(query, args...), args...)
}

func (ch *ClickHouse) Select(dest interface{}, query string, args ...interface{}) error {
	return ch.conn.Select(dest, ch.LogQuery(query, args...), args...)
}

func (ch *ClickHouse) LogQuery(query string, args ...interface{}) string {
	var logF func(msg string)
	if !ch.Config.LogSQLQueries {
		logF = log.Debug
	} else {
		logF = log.Info
	}
	if len(args) > 0 {
		logF(strings.NewReplacer("\n", " ", "\r", " ", "\t", " ").Replace(fmt.Sprintf("%s with args %v", query, args)))
	} else {
		logF(strings.NewReplacer("\n", " ", "\r", " ", "\t", " ").Replace(query))
	}
	return query
}

func (ch *ClickHouse) IsAtomic(database string) (bool, error) {
	var isDatabaseAtomic []string
	if err := ch.Select(&isDatabaseAtomic, fmt.Sprintf("SELECT engine FROM system.databases WHERE name = '%s'", database)); err != nil {
		return false, err
	}
	return len(isDatabaseAtomic) > 0 && isDatabaseAtomic[0] == "Atomic", nil
}

// GetAccessManagementPath @todo think about how to properly extract access_management_path from /etc/clickhouse-server/
func (ch *ClickHouse) GetAccessManagementPath(disks []Disk) (string, error) {
	accessPath := "/var/lib/clickhouse/access"
	var rows []string
	if err := ch.Select(&rows, "SELECT JSONExtractString(params,'path') AS access_path FROM system.user_directories WHERE type='local directory'"); err != nil || len(rows) == 0 {
		if disks == nil {
			disks, err = ch.GetDisks()
			if err != nil {
				return "", err
			}
		}

		for _, disk := range disks {
			if _, err := os.Stat(path.Join(disk.Path, "access")); !os.IsNotExist(err) {
				accessPath = path.Join(disk.Path, "access")
				break
			}
		}
	} else {
		accessPath = rows[0]
	}
	return accessPath, nil
}

func (ch *ClickHouse) GetUserDefinedFunctions() ([]Function, error) {
	allFunctions := make([]Function, 0)
	allFunctionsSQL := "SELECT name, create_query FROM system.functions WHERE create_query!=''"
	detectUDF := make([]uint8, 0)
	detectUDFSQL := "SELECT toUInt8(count()) udf_presents FROM system.columns WHERE database='system' AND table='functions' AND name='create_query'"
	if err := ch.Select(&detectUDF, detectUDFSQL); err != nil {
		return nil, err
	}
	if len(detectUDF) == 0 || detectUDF[0] == 0 {
		return allFunctions, nil
	}

	if err := ch.SoftSelect(&allFunctions, allFunctionsSQL); err != nil {
		return nil, err
	}
	return allFunctions, nil
}

func (ch *ClickHouse) CreateUserDefinedFunction(name string, query string, cluster string) error {
	dropQuery := fmt.Sprintf("DROP FUNCTION IF EXISTS `%s`", name)
	if cluster != "" {
		dropQuery += fmt.Sprintf(" ON CLUSTER '%s'", cluster)
		query = strings.Replace(query, " AS ", fmt.Sprintf(" ON CLUSTER '%s' AS ", cluster), 1)
	}
	_, err := ch.Query(dropQuery)
	if err != nil {
		return err
	}
	_, err = ch.Query(query)
	return err
}

func CalculateMaxFileSize(cfg *config.Config) (int64, error) {
	ch := &ClickHouse{
		Config: &cfg.ClickHouse,
	}
	if err := ch.Connect(); err != nil {
		return 0, fmt.Errorf("can't connect to clickhouse: %v", err)
	}
	defer ch.Close()
	rows := make([]int64, 0)
	maxSizeQuery := "SELECT max(toInt64(bytes_on_disk * 1.02)) AS max_file_size FROM system.parts"
	if !cfg.General.UploadByPart {
		maxSizeQuery = "SELECT toInt64(max(data_by_disk) * 1.02) AS max_file_size FROM (SELECT disk_name, max(toInt64(bytes_on_disk)) data_by_disk FROM system.parts GROUP BY disk_name)"
	}

	if err := ch.Select(&rows, maxSizeQuery); err != nil {
		return 0, fmt.Errorf("can't calculate max(bytes_on_disk): %v", err)
	}
	if len(rows) > 0 {
		return rows[0], nil
	}
	return 0, nil
}

func ApplyMacros(cfg *config.Config, path string) string {
	ch := &ClickHouse{
		Config: &cfg.ClickHouse,
	}
	if err := ch.Connect(); err != nil {
		log.Warnf("can't connect to clickhouse: %v", err)
		return path
	}
	defer ch.Close()
	macrosExists := make([]int, 0)
	err := ch.Select(&macrosExists, "SELECT count() AS is_macros_exists FROM system.tables WHERE database='system' AND name='macros'")
	if err != nil || len(macrosExists) == 0 || macrosExists[0] == 0 {
		return path
	}
	macros := make([]macro, 0)
	err = ch.SoftSelect(&macros, "SELECT * FROM system.macros")
	if err != nil || len(macros) == 0 {
		return path
	}

	replaces := make([]string, len(macros)*2)
	for i, macro := range macros {
		replaces[i*2] = fmt.Sprintf("{%s}", macro.Macro)
		replaces[i*2+1] = fmt.Sprintf("%s", macro.Substitution)
	}
	path = strings.NewReplacer(replaces...).Replace(path)
	return path
}<|MERGE_RESOLUTION|>--- conflicted
+++ resolved
@@ -6,7 +6,6 @@
 	"database/sql"
 	"errors"
 	"fmt"
-	"io/ioutil"
 	"net/url"
 	"os"
 	"path"
@@ -72,7 +71,7 @@
 				tlsConfig.Certificates = []tls.Certificate{cert}
 			}
 			if ch.Config.TLSCa != "" {
-				caCert, err := ioutil.ReadFile(ch.Config.TLSCa)
+				caCert, err := os.ReadFile(ch.Config.TLSCa)
 				if err != nil {
 					log.Errorf("read `tls_ca` file %s return error: %v ", ch.Config.TLSCa, err)
 					return err
@@ -522,50 +521,28 @@
 }
 
 // CreateDatabase - create ClickHouse database
-<<<<<<< HEAD
 func (ch *ClickHouse) CreateDatabase(database string, cluster string) error {
-=======
-func (ch *ClickHouse) CreateDatabase(database, cluster string) error {
->>>>>>> 3129e7d6
 	query := fmt.Sprintf("CREATE DATABASE IF NOT EXISTS `%s`", database)
 	if cluster != "" {
 		query += fmt.Sprintf(" ON CLUSTER '%s'", cluster)
 	}
-<<<<<<< HEAD
-=======
-
->>>>>>> 3129e7d6
 	_, err := ch.Query(query)
 	return err
 }
 
 func (ch *ClickHouse) CreateDatabaseWithEngine(database, engine, cluster string) error {
 	query := fmt.Sprintf("CREATE DATABASE IF NOT EXISTS `%s` ENGINE=%s", database, engine)
-<<<<<<< HEAD
-	if cluster != "" {
-		query += fmt.Sprintf(" ON CLUSTER '%s'", cluster)
-	}
-=======
 	query = ch.addOnClusterToCreateDatabase(cluster, query)
->>>>>>> 3129e7d6
 	_, err := ch.Query(query)
 	return err
 }
 
-<<<<<<< HEAD
-func (ch *ClickHouse) CreateDatabaseFromQuery(query string, args ...interface{}) error {
+func (ch *ClickHouse) CreateDatabaseFromQuery(query, cluster string, args ...interface{}) error {
 	if !strings.HasPrefix(query, "CREATE DATABASE IF NOT EXISTS") {
 		query = strings.Replace(query, "CREATE DATABASE", "CREATE DATABASE IF NOT EXISTS", 1)
 	}
+	query = ch.addOnClusterToCreateDatabase(cluster, query)
 	_, err := ch.Query(query, args)
-=======
-func (ch *ClickHouse) CreateDatabaseFromQuery(query, cluster string) error {
-	if !strings.HasPrefix(query, "CREATE DATABASE IF NOT EXISTS") {
-		query = strings.Replace(query, "CREATE DATABASE", "CREATE DATABASE IF NOT EXISTS", 1)
-	}
-	query = ch.addOnClusterToCreateDatabase(cluster, query)
-	_, err := ch.Query(query)
->>>>>>> 3129e7d6
 	return err
 }
 
