--- conflicted
+++ resolved
@@ -252,11 +252,7 @@
 func (ch *ClickHouse) GetDatabases() ([]Database, error) {
 	allDatabases := make([]Database, 0)
 	allDatabasesSQL := "SELECT name, engine FROM system.databases WHERE name NOT IN ('system', 'INFORMATION_SCHEMA', 'information_schema')"
-<<<<<<< HEAD
 	if err := ch.SoftSelect(&allDatabases, allDatabasesSQL); err != nil {
-=======
-	if err := ch.softSelect(&allDatabases, allDatabasesSQL); err != nil {
->>>>>>> 4e122fe2
 		return nil, err
 	}
 	for i, db := range allDatabases {
@@ -319,7 +315,7 @@
 	var err error
 	query := "SELECT value FROM `system`.`build_options` where name='VERSION_INTEGER'"
 	if err = ch.Select(&result, query); err != nil {
-		return 0, fmt.Errorf("can't get clickHouse version: %w", err)
+		return 0, fmt.Errorf("can't get ClickHouse version: %w", err)
 	}
 	if len(result) == 0 {
 		return 0, nil
@@ -412,7 +408,6 @@
 	return nil
 }
 
-//
 // AttachPartitions - execute ATTACH command for specific table
 func (ch *ClickHouse) AttachPartitions(table metadata.TableMetadata, disks []Disk) error {
 	for _, disk := range disks {
