--- conflicted
+++ resolved
@@ -21,11 +21,7 @@
       retries: 40
       start_period: 2s
     environment:
-<<<<<<< HEAD
-      CLICKHOUSE_VERSION: ${CLICKHOUSE_VERSION:-22.3}
-=======
       CLICKHOUSE_VERSION: ${CLICKHOUSE_VERSION:-22.8}
->>>>>>> 34bc9065
     cap_add:
       - SYS_PTRACE
     security_opt:
